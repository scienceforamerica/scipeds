--- conflicted
+++ resolved
@@ -21,9 +21,6 @@
          (code_label)
     """
 
-<<<<<<< HEAD
-    def __init__(self, vintage: Optional[str] = None, keep_raw_vars: Collection = ("STABBR",)):
-=======
     # Details for variables (the Excel sheet where definitions live
     # and the columns for constructing key-value pairs)
     VAR_SHEET = "varlist"
@@ -38,7 +35,6 @@
     CODE_VAR_NAME_COL = "varname"
 
     def __init__(self, keep_raw_vars: Collection = ("STABBR",)):
->>>>>>> 73c835f4
         """Constructor
 
         Args:
@@ -47,29 +43,6 @@
             keep_raw_vars (Collection, optional): Name of variables to keep
                 un-translated as their raw values. Defaults to None.
         """
-        if vintage == "2024":
-            # Details for variables (the Excel sheet where definitions live
-            # and the columns for constructing key-value pairs)
-            self.VAR_SHEET = "Varlist"
-            self.VAR_NAME_COL = "varName"
-            self.VAR_LABEL_COL = "varTitle"
-
-            # The name of the Excel sheet where the code name -> label dictionary
-            # lives for each variable type
-            self.CODE_SHEET = "Frequencies"
-            self.CODE_VAL_COL = "CodeValue"
-            self.CODE_LABEL_COL = "ValueLabel"
-            self.CODE_VAR_NAME_COL = "VarName"
-        else:
-            self.VAR_SHEET = "varlist"
-            self.VAR_NAME_COL = "varname"
-            self.VAR_LABEL_COL = "varTitle"
-
-            self.CODE_SHEET = "Frequencies"
-            self.CODE_VAL_COL = "codevalue"
-            self.CODE_LABEL_COL = "valuelabel"
-            self.CODE_VAR_NAME_COL = "varname"
-
         self.keep_raw_vars = keep_raw_vars
 
     def _read_raw_datafile(self, folder: Path, verbose: bool = True) -> pd.DataFrame:
